from functools import reduce
import os
import time
from collections import deque
import pickle

import gym
import numpy as np
import tensorflow as tf
import tensorflow.contrib as tc
from mpi4py import MPI

from stable_baselines import logger
from stable_baselines.common import tf_util, BaseRLModel, SetVerbosity
from stable_baselines.common.vec_env import VecEnv
from stable_baselines.common.mpi_adam import MpiAdam
from stable_baselines.common.policies import LstmPolicy
from stable_baselines.common.mpi_running_mean_std import RunningMeanStd
from stable_baselines.a2c.utils import find_trainable_variables
from stable_baselines.ddpg.memory import Memory


def normalize(tensor, stats):
    """
    normalize a tensor using a running mean and std

    :param tensor: (TensorFlow Tensor) the input tensor
    :param stats: (RunningMeanStd) the running mean and std of the input to normalize
    :return: (TensorFlow Tensor) the normalized tensor
    """
    if stats is None:
        return tensor
    return (tensor - stats.mean) / stats.std


def denormalize(tensor, stats):
    """
    denormalize a tensor using a running mean and std

    :param tensor: (TensorFlow Tensor) the normalized tensor
    :param stats: (RunningMeanStd) the running mean and std of the input to normalize
    :return: (TensorFlow Tensor) the restored tensor
    """
    if stats is None:
        return tensor
    return tensor * stats.std + stats.mean


def reduce_std(tensor, axis=None, keepdims=False):
    """
    get the standard deviation of a Tensor

    :param tensor: (TensorFlow Tensor) the input tensor
    :param axis: (int or [int]) the axis to itterate the std over
    :param keepdims: (bool) keep the other dimensions the same
    :return: (TensorFlow Tensor) the std of the tensor
    """
    return tf.sqrt(reduce_var(tensor, axis=axis, keepdims=keepdims))


def reduce_var(tensor, axis=None, keepdims=False):
    """
    get the variance of a Tensor

    :param tensor: (TensorFlow Tensor) the input tensor
    :param axis: (int or [int]) the axis to itterate the variance over
    :param keepdims: (bool) keep the other dimensions the same
    :return: (TensorFlow Tensor) the variance of the tensor
    """
    tensor_mean = tf.reduce_mean(tensor, axis=axis, keepdims=True)
    devs_squared = tf.square(tensor - tensor_mean)
    return tf.reduce_mean(devs_squared, axis=axis, keepdims=keepdims)


def get_target_updates(_vars, target_vars, tau):
    """
    get target update operations

    :param _vars: ([TensorFlow Tensor]) the initial variables
    :param target_vars: ([TensorFlow Tensor]) the target variables
    :param tau: (float) the soft update coefficient (keep old values, between 0 and 1)
    :return: (TensorFlow Operation, TensorFlow Operation) initial update, soft update
    """
    logger.info('setting up target updates ...')
    soft_updates = []
    init_updates = []
    assert len(_vars) == len(target_vars)
    for var, target_var in zip(_vars, target_vars):
        logger.info('  {} <- {}'.format(target_var.name, var.name))
        init_updates.append(tf.assign(target_var, var))
        soft_updates.append(tf.assign(target_var, (1. - tau) * target_var + tau * var))
    assert len(init_updates) == len(_vars)
    assert len(soft_updates) == len(_vars)
    return tf.group(*init_updates), tf.group(*soft_updates)


def get_perturbed_actor_updates(actor, perturbed_actor, param_noise_stddev):
    """
    get the actor update, with noise.

    :param actor: (str) the actor
    :param perturbed_actor: (str) the pertubed actor
    :param param_noise_stddev: (float) the std of the parameter noise
    :return: (TensorFlow Operation) the update function
    """
    assert len(tf_util.get_globals_vars(actor)) == len(tf_util.get_globals_vars(perturbed_actor))
    assert len([var for var in tf_util.get_trainable_vars(actor) if 'LayerNorm' not in var.name]) == \
        len([var for var in tf_util.get_trainable_vars(perturbed_actor) if 'LayerNorm' not in var.name])

    updates = []
    for var, perturbed_var in zip(tf_util.get_globals_vars(actor), tf_util.get_globals_vars(perturbed_actor)):
        if var in [var for var in tf_util.get_trainable_vars(actor) if 'LayerNorm' not in var.name]:
            logger.info('  {} <- {} + noise'.format(perturbed_var.name, var.name))
            updates.append(tf.assign(perturbed_var,
                                     var + tf.random_normal(tf.shape(var), mean=0., stddev=param_noise_stddev)))
        else:
            logger.info('  {} <- {}'.format(perturbed_var.name, var.name))
            updates.append(tf.assign(perturbed_var, var))
    assert len(updates) == len(tf_util.get_globals_vars(actor))
    return tf.group(*updates)


class DDPG(BaseRLModel):
    """
    Deep Deterministic Policy Gradient (DDPG) model

    DDPG: https://arxiv.org/pdf/1509.02971.pdf

    :param policy: (ActorCriticPolicy) the policy
    :param env: (Gym environment or str) The environment to learn from (if registered in Gym, can be str)
    :param gamma: (float) the discount rate
    :param memory_policy: (Memory) the replay buffer (if None, default to baselines.ddpg.memory.Memory)
    :param eval_env: (Gym Environment) the evaluation environment (can be None)
    :param nb_train_steps: (int) the number of training steps
    :param nb_rollout_steps: (int) the number of rollout steps
    :param nb_eval_steps: (int) the number of evalutation steps
    :param param_noise: (AdaptiveParamNoiseSpec) the parameter noise type (can be None)
    :param action_noise: (ActionNoise) the action noise type (can be None)
    :param param_noise_adaption_interval: (int) apply param noise every N steps
    :param tau: (float) the soft update coefficient (keep old values, between 0 and 1)
    :param normalize_returns: (bool) should the critic output be normalized
    :param enable_popart: (bool) enable pop-art normalization of the critic output
        (https://arxiv.org/pdf/1602.07714.pdf)
    :param normalize_observations: (bool) should the observation be normalized
    :param batch_size: (int) the size of the batch for learning the policy
    :param observation_range: (tuple) the bounding values for the observation
    :param action_range: (tuple) the bounding values for the actions
    :param return_range: (tuple) the bounding values for the critic output
    :param critic_l2_reg: (float) l2 regularizer coefficient
    :param actor_lr: (float) the actor learning rate
    :param critic_lr: (float) the critic learning rate
    :param clip_norm: (float) clip the gradients (disabled if None)
    :param reward_scale: (float) the value the reward should be scaled by
    :param render: (bool) enable rendering of the environment
    :param render_eval: (bool) enable rendering of the evalution environment
    :param layer_norm: (bool) enable layer normalization for the policies
    :param memory_limit: (int) the max number of transitions to store
    :param verbose: (int) the verbosity level: 0 none, 1 training information, 2 tensorflow debug
    :param _init_setup_model: (bool) Whether or not to build the network at the creation of the instance
    """

    def __init__(self, policy, env, gamma=0.99, memory_policy=None, eval_env=None,
                 nb_train_steps=50, nb_rollout_steps=100, nb_eval_steps=100, param_noise=None, action_noise=None,
                 action_range=(-1., 1.), normalize_observations=False, tau=0.001, batch_size=128,
                 param_noise_adaption_interval=50, normalize_returns=False, enable_popart=False,
                 observation_range=(-5., 5.), critic_l2_reg=0., return_range=(-np.inf, np.inf), actor_lr=1e-4,
                 critic_lr=1e-3, clip_norm=None, reward_scale=1., render=False, render_eval=False, layer_norm=True,
<<<<<<< HEAD
                 memory_limit=100, verbose=0, tensorboard_log=None, _init_setup_model=True):
        """
        Deep Deterministic Policy Gradien (DDPG) model

        DDPG: https://arxiv.org/pdf/1509.02971.pdf

        :param policy: (ActorCriticPolicy) the policy
        :param env: (Gym environment or str) The environment to learn from (if registered in Gym, can be str)
        :param gamma: (float) the discount rate
        :param memory_policy: (Memory) the replay buffer (if None, default to baselines.ddpg.memory.Memory)
        :param eval_env: (Gym Environment) the evaluation environment (can be None)
        :param nb_train_steps: (int) the number of training steps
        :param nb_rollout_steps: (int) the number of rollout steps
        :param nb_eval_steps: (int) the number of evalutation steps
        :param param_noise: (AdaptiveParamNoiseSpec) the parameter noise type (can be None)
        :param action_noise: (ActionNoise) the action noise type (can be None)
        :param param_noise_adaption_interval: (int) apply param noise every N steps
        :param tau: (float) the soft update coefficient (keep old values, between 0 and 1)
        :param normalize_returns: (bool) should the critic output be normalized
        :param enable_popart: (bool) enable pop-art normalization of the critic output
            (https://arxiv.org/pdf/1602.07714.pdf)
        :param normalize_observations: (bool) should the observation be normalized
        :param batch_size: (int) the size of the batch for learning the policy
        :param observation_range: (tuple) the bounding values for the observation
        :param action_range: (tuple) the bounding values for the actions
        :param return_range: (tuple) the bounding values for the critic output
        :param critic_l2_reg: (float) l2 regularizer coefficient
        :param actor_lr: (float) the actor learning rate
        :param critic_lr: (float) the critic learning rate
        :param clip_norm: (float) clip the gradients (disabled if None)
        :param reward_scale: (float) the value the reward should be scaled by
        :param render: (bool) enable rendering of the environment
        :param render_eval: (bool) enable rendering of the evalution environment
        :param layer_norm: (bool) enable layer normalization for the policies
        :param memory_limit: (int) the max number of transitions to store
        :param verbose: (int) the verbosity level: 0 none, 1 training information, 2 tensorflow debug
        :param tensorboard_log: (str) the log location for tensorboard (if None, no logging)
        :param _init_setup_model: (bool) Whether or not to build the network at the creation of the instance
        """
=======
                 memory_limit=100, verbose=0, _init_setup_model=True):
>>>>>>> 0b128fdc
        super(DDPG, self).__init__(policy=policy, env=env, requires_vec_env=False, verbose=verbose)

        # Parameters.
        self.gamma = gamma
        self.tau = tau
        self.memory_policy = memory_policy or Memory
        self.normalize_observations = normalize_observations
        self.normalize_returns = normalize_returns
        self.action_noise = action_noise
        self.param_noise = param_noise
        self.action_range = action_range
        self.return_range = return_range
        self.observation_range = observation_range
        self.actor_lr = actor_lr
        self.critic_lr = critic_lr
        self.clip_norm = clip_norm
        self.enable_popart = enable_popart
        self.reward_scale = reward_scale
        self.batch_size = batch_size
        self.critic_l2_reg = critic_l2_reg
        self.eval_env = eval_env
        self.render = render
        self.render_eval = render_eval
        self.nb_eval_steps = nb_eval_steps
        self.param_noise_adaption_interval = param_noise_adaption_interval
        self.nb_train_steps = nb_train_steps
        self.nb_rollout_steps = nb_rollout_steps
        self.layer_norm = layer_norm
        self.memory_limit = memory_limit
        self.tensorboard_log = tensorboard_log

        # init
        self.graph = None
        self.stats_sample = None
        self.memory = None
        self.policy_tf = None
        self.target_init_updates = None
        self.target_soft_updates = None
        self.critic_loss = None
        self.critic_grads = None
        self.critic_optimizer = None
        self.sess = None
        self.stats_ops = None
        self.stats_names = None
        self.perturbed_actor_tf = None
        self.perturb_policy_ops = None
        self.perturb_adaptive_policy_ops = None
        self.adaptive_policy_distance = None
        self.actor_loss = None
        self.actor_grads = None
        self.actor_optimizer = None
        self.old_std = None
        self.old_mean = None
        self.renormalize_q_outputs_op = None
        self.obs_rms = None
        self.ret_rms = None
        self.target_policy = None
        self.actor_tf = None
        self.normalized_critic_tf = None
        self.critic_tf = None
        self.normalized_critic_with_actor_tf = None
        self.critic_with_actor_tf = None
        self.target_q = None
        self.obs_train = None
        self.obs_target = None
        self.obs_noise = None
        self.obs_adapt_noise = None
        self.terminals1 = None
        self.rewards = None
        self.actions = None
        self.critic_target = None
        self.param_noise_stddev = None
        self.param_noise_actor = None
        self.adaptive_param_noise_actor = None
        self.params = None
        self.writer = None

        if _init_setup_model:
            self.setup_model()

    def setup_model(self):
        with SetVerbosity(self.verbose):

            assert isinstance(self.action_space, gym.spaces.Box), \
                "Error: DDPG cannot output a {} action space, only spaces.Box is supported.".format(self.action_space)
            assert not issubclass(self.policy, LstmPolicy), "Error: cannot use a reccurent policy for the DDPG model."

            self.graph = tf.Graph()
            with self.graph.as_default():
                self.sess = tf_util.single_threaded_session(graph=self.graph)

                self.memory = self.memory_policy(limit=self.memory_limit, action_shape=self.action_space.shape,
                                                 observation_shape=self.observation_space.shape)

                self.policy_tf = self.policy(self.sess, self.observation_space, self.action_space, 1, 1, None)

                # Create target networks.
                with tf.variable_scope("target", reuse=False):
                    self.target_policy = self.policy(self.sess, self.observation_space, self.action_space, 1, 1, None)
                    self.obs_target = self.target_policy.obs_ph

                if self.param_noise is not None:
                    # Configure perturbed actor.
                    with tf.variable_scope("noise", reuse=False):
                        self.param_noise_actor = self.policy(self.sess, self.observation_space, self.action_space, 1, 1,
                                                             None)
                        self.obs_noise = self.param_noise_actor.obs_ph

                    # Configure separate copy for stddev adoption.
                    with tf.variable_scope("noise_adapt", reuse=False):
                        self.adaptive_param_noise_actor = self.policy(self.sess, self.observation_space,
                                                                      self.action_space, 1, 1, None)
                        self.obs_adapt_noise = self.adaptive_param_noise_actor.obs_ph

                with tf.variable_scope("loss", reuse=False):
                    # Inputs.
                    self.obs_train = self.policy_tf.obs_ph
                    self.terminals1 = tf.placeholder(tf.float32, shape=(None, 1), name='terminals1')
                    self.rewards = tf.placeholder(tf.float32, shape=(None, 1), name='rewards')
                    self.actions = tf.placeholder(tf.float32, shape=(None,) + self.action_space.shape, name='actions')
                    self.critic_target = tf.placeholder(tf.float32, shape=(None, 1), name='critic_target')
                    self.param_noise_stddev = tf.placeholder(tf.float32, shape=(), name='param_noise_stddev')

                    # Observation normalization.
                    if self.normalize_observations:
                        with tf.variable_scope('obs_rms'):
                            self.obs_rms = RunningMeanStd(shape=self.observation_space.shape)
                    else:
                        self.obs_rms = None

                    # Return normalization.
                    if self.normalize_returns:
                        with tf.variable_scope('ret_rms'):
                            self.ret_rms = RunningMeanStd()
                    else:
                        self.ret_rms = None

                    # Create networks and core TF parts that are shared across setup parts.
                    self.actor_tf = self.policy_tf.policy
                    self.normalized_critic_tf = self.policy_tf.value_fn
                    self.critic_tf = denormalize(
                        tf.clip_by_value(self.normalized_critic_tf, self.return_range[0], self.return_range[1]),
                        self.ret_rms)
                    self.normalized_critic_with_actor_tf = self.policy_tf.value_fn
                    self.critic_with_actor_tf = denormalize(
                        tf.clip_by_value(self.normalized_critic_with_actor_tf,
                                         self.return_range[0], self.return_range[1]),
                        self.ret_rms)
                    q_obs1 = denormalize(self.target_policy.value_fn, self.ret_rms)
                    self.target_q = self.rewards + (1. - self.terminals1) * self.gamma * q_obs1

                    # Set up parts.
                    if self.param_noise is not None:
                        self._setup_param_noise()
                    if self.normalize_returns and self.enable_popart:
                        self._setup_popart()
                    self._setup_stats()
                    self._setup_target_network_updates()

                with tf.variable_scope("Adam_mpi", reuse=False):
                    self._setup_actor_optimizer()
                    self._setup_critic_optimizer()

                self.params = find_trainable_variables("model")

                with self.sess.as_default():
                    self._initialize(self.sess)

            if self.tensorboard_log is not None:
                self.writer = tf.summary.FileWriter(self.tensorboard_log, graph=self.graph)

    def _setup_target_network_updates(self):
        """
        set the target update operations
        """
        init_updates, soft_updates = get_target_updates(tf_util.get_trainable_vars('model'),
                                                        tf_util.get_trainable_vars('target'), self.tau)
        self.target_init_updates = init_updates
        self.target_soft_updates = soft_updates

    def _setup_param_noise(self):
        """
        set the parameter noise operations
        """
        assert self.param_noise is not None

        self.perturbed_actor_tf = self.param_noise_actor.policy
        logger.info('setting up param noise')
        self.perturb_policy_ops = get_perturbed_actor_updates('model/', 'noise/', self.param_noise_stddev)

        adaptive_actor_tf = self.adaptive_param_noise_actor.policy
        self.perturb_adaptive_policy_ops = get_perturbed_actor_updates('model/', 'noise_adapt/',
                                                                       self.param_noise_stddev)
        self.adaptive_policy_distance = tf.sqrt(tf.reduce_mean(tf.square(self.actor_tf - adaptive_actor_tf)))

    def _setup_actor_optimizer(self):
        """
        setup the optimizer for the actor
        """
        logger.info('setting up actor optimizer')
        self.actor_loss = -tf.reduce_mean(self.critic_with_actor_tf)
        actor_shapes = [var.get_shape().as_list() for var in tf_util.get_trainable_vars('model')]
        actor_nb_params = sum([reduce(lambda x, y: x * y, shape) for shape in actor_shapes])
        logger.info('  actor shapes: {}'.format(actor_shapes))
        logger.info('  actor params: {}'.format(actor_nb_params))
        self.actor_grads = tf_util.flatgrad(self.actor_loss, tf_util.get_trainable_vars('model'),
                                            clip_norm=self.clip_norm)
        self.actor_optimizer = MpiAdam(var_list=tf_util.get_trainable_vars('model'), beta1=0.9, beta2=0.999,
                                       epsilon=1e-08)

    def _setup_critic_optimizer(self):
        """
        setup the optimizer for the critic
        """
        logger.info('setting up critic optimizer')
        normalized_critic_target_tf = tf.clip_by_value(normalize(self.critic_target, self.ret_rms),
                                                       self.return_range[0], self.return_range[1])
        self.critic_loss = tf.reduce_mean(tf.square(self.normalized_critic_tf - normalized_critic_target_tf))
        if self.critic_l2_reg > 0.:
            critic_reg_vars = [var for var in tf_util.get_trainable_vars('model')
                               if 'bias' not in var.name and 'output' not in var.name and 'b' not in var.name]
            for var in critic_reg_vars:
                logger.info('  regularizing: {}'.format(var.name))
            logger.info('  applying l2 regularization with {}'.format(self.critic_l2_reg))
            critic_reg = tc.layers.apply_regularization(
                tc.layers.l2_regularizer(self.critic_l2_reg),
                weights_list=critic_reg_vars
            )
            self.critic_loss += critic_reg
        critic_shapes = [var.get_shape().as_list() for var in tf_util.get_trainable_vars('model')]
        critic_nb_params = sum([reduce(lambda x, y: x * y, shape) for shape in critic_shapes])
        logger.info('  critic shapes: {}'.format(critic_shapes))
        logger.info('  critic params: {}'.format(critic_nb_params))
        self.critic_grads = tf_util.flatgrad(self.critic_loss, tf_util.get_trainable_vars('model'),
                                             clip_norm=self.clip_norm)
        self.critic_optimizer = MpiAdam(var_list=tf_util.get_trainable_vars('model'), beta1=0.9, beta2=0.999,
                                        epsilon=1e-08)

    def _setup_popart(self):
        """
        setup pop-art normalization of the critic output

        See https://arxiv.org/pdf/1602.07714.pdf for details.
        Preserving Outputs Precisely, while Adaptively Rescaling Targets”.
        """
        self.old_std = tf.placeholder(tf.float32, shape=[1], name='old_std')
        new_std = self.ret_rms.std
        self.old_mean = tf.placeholder(tf.float32, shape=[1], name='old_mean')
        new_mean = self.ret_rms.mean

        self.renormalize_q_outputs_op = []
        for out_vars in [[var for var in tf_util.get_trainable_vars('model') if 'output' in var.name],
                         [var for var in tf_util.get_trainable_vars('target') if 'output' in var.name]]:
            assert len(out_vars) == 2
            # wieght and bias of the last layer
            weight, bias = out_vars
            assert 'kernel' in weight.name
            assert 'bias' in bias.name
            assert weight.get_shape()[-1] == 1
            assert bias.get_shape()[-1] == 1
            self.renormalize_q_outputs_op += [weight.assign(weight * self.old_std / new_std)]
            self.renormalize_q_outputs_op += [bias.assign((bias * self.old_std + self.old_mean - new_mean) / new_std)]

    def _setup_stats(self):
        """
        setup the running means and std of the inputs and outputs of the model
        """
        ops = []
        names = []

        if self.normalize_returns:
            ops += [self.ret_rms.mean, self.ret_rms.std]
            names += ['ret_rms_mean', 'ret_rms_std']

        if self.normalize_observations:
            ops += [tf.reduce_mean(self.obs_rms.mean), tf.reduce_mean(self.obs_rms.std)]
            names += ['obs_rms_mean', 'obs_rms_std']

        ops += [tf.reduce_mean(self.critic_tf)]
        names += ['reference_Q_mean']
        ops += [reduce_std(self.critic_tf)]
        names += ['reference_Q_std']

        ops += [tf.reduce_mean(self.critic_with_actor_tf)]
        names += ['reference_actor_Q_mean']
        ops += [reduce_std(self.critic_with_actor_tf)]
        names += ['reference_actor_Q_std']

        ops += [tf.reduce_mean(self.actor_tf)]
        names += ['reference_action_mean']
        ops += [reduce_std(self.actor_tf)]
        names += ['reference_action_std']

        if self.param_noise:
            ops += [tf.reduce_mean(self.perturbed_actor_tf)]
            names += ['reference_perturbed_action_mean']
            ops += [reduce_std(self.perturbed_actor_tf)]
            names += ['reference_perturbed_action_std']

        self.stats_ops = ops
        self.stats_names = names

    def _policy(self, obs, apply_noise=True, compute_q=True):
        """
        Get the actions and critic output, from a given observation

        :param obs: ([float] or [int]) the observation
        :param apply_noise: (bool) enable the noise
        :param compute_q: (bool) compute the critic output
        :return: ([float], float) the action and critic value
        """
        feed_dict = {self.obs_train: [obs]}
        if self.param_noise is not None and apply_noise:
            actor_tf = self.perturbed_actor_tf
            feed_dict[self.obs_noise] = [obs]
        else:
            actor_tf = self.actor_tf
        if compute_q:
            action, q_value = self.sess.run([actor_tf, self.critic_with_actor_tf], feed_dict=feed_dict)
        else:
            action = self.sess.run(actor_tf, feed_dict=feed_dict)
            q_value = None
        action = action.flatten()
        if self.action_noise is not None and apply_noise:
            noise = self.action_noise()
            assert noise.shape == action.shape
            action += noise
        action = np.clip(action, self.action_range[0], self.action_range[1])
        return action, q_value

    def _store_transition(self, obs0, action, reward, obs1, terminal1):
        """
        Store a transition in the replay buffer

        :param obs0: ([float] or [int]) the last observation
        :param action: ([float]) the action
        :param reward: (float] the reward
        :param obs1: ([float] or [int]) the current observation
        :param terminal1: (bool) is the episode done
        """
        reward *= self.reward_scale
        self.memory.append(obs0, action, reward, obs1, terminal1)
        if self.normalize_observations:
            self.obs_rms.update(np.array([obs0]))

    def _train_step(self):
        """
        run a step of training from batch

        :return: (float, float) critic loss, actor loss
        """
        # Get a batch.
        batch = self.memory.sample(batch_size=self.batch_size)

        if self.normalize_returns and self.enable_popart:
            old_mean, old_std, target_q = self.sess.run([self.ret_rms.mean, self.ret_rms.std, self.target_q],
                                                        feed_dict={
                                                            self.obs_target: batch['obs1'],
                                                            self.rewards: batch['rewards'],
                                                            self.terminals1: batch['terminals1'].astype('float32'),
                                                        })
            self.ret_rms.update(target_q.flatten())
            self.sess.run(self.renormalize_q_outputs_op, feed_dict={
                self.old_std: np.array([old_std]),
                self.old_mean: np.array([old_mean]),
            })

        else:
            target_q = self.sess.run(self.target_q, feed_dict={
                self.obs_target: batch['obs1'],
                self.rewards: batch['rewards'],
                self.terminals1: batch['terminals1'].astype('float32'),
            })

        # Get all gradients and perform a synced update.
        ops = [self.actor_grads, self.actor_loss, self.critic_grads, self.critic_loss]
        actor_grads, actor_loss, critic_grads, critic_loss = self.sess.run(ops, feed_dict={
            self.obs_train: batch['obs0'],
            self.actions: batch['actions'],
            self.critic_target: target_q,
        })
        self.actor_optimizer.update(actor_grads, learning_rate=self.actor_lr)
        self.critic_optimizer.update(critic_grads, learning_rate=self.critic_lr)

        return critic_loss, actor_loss

    def _initialize(self, sess):
        """
        initialize the model parameters and optimizers

        :param sess: (TensorFlow Session) the current TensorFlow session
        """
        self.sess = sess
        self.sess.run(tf.global_variables_initializer())
        self.actor_optimizer.sync()
        self.critic_optimizer.sync()
        self.sess.run(self.target_init_updates)

    def _update_target_net(self):
        """
        run target soft update operation
        """
        self.sess.run(self.target_soft_updates)

    def _get_stats(self):
        """
        Get the mean and standard deviation of the model's inputs and outputs

        :return: (dict) the means and stds
        """
        if self.stats_sample is None:
            # Get a sample and keep that fixed for all further computations.
            # This allows us to estimate the change in value for the same set of inputs.
            self.stats_sample = self.memory.sample(batch_size=self.batch_size)

        feed_dict = {
            self.actions: self.stats_sample['actions']
        }

        for placeholder in [self.obs_train, self.obs_target, self.obs_adapt_noise, self.obs_noise]:
            if placeholder is not None:
                feed_dict[placeholder] = self.stats_sample['obs0']

        values = self.sess.run(self.stats_ops, feed_dict=feed_dict)

        names = self.stats_names[:]
        assert len(names) == len(values)
        stats = dict(zip(names, values))

        if self.param_noise is not None:
            stats = {**stats, **self.param_noise.get_stats()}

        return stats

    def _adapt_param_noise(self):
        """
        calculate the adaptation for the parameter noise

        :return: (float) the mean distance for the parameter noise
        """
        if self.param_noise is None:
            return 0.

        # Perturb a separate copy of the policy to adjust the scale for the next "real" perturbation.
        batch = self.memory.sample(batch_size=self.batch_size)
        self.sess.run(self.perturb_adaptive_policy_ops, feed_dict={
            self.param_noise_stddev: self.param_noise.current_stddev,
        })
        distance = self.sess.run(self.adaptive_policy_distance, feed_dict={
            self.obs_adapt_noise: batch['obs0'], self.obs_train: batch['obs0'],
            self.param_noise_stddev: self.param_noise.current_stddev,
        })

        mean_distance = MPI.COMM_WORLD.allreduce(distance, op=MPI.SUM) / MPI.COMM_WORLD.Get_size()
        self.param_noise.adapt(mean_distance)
        return mean_distance

    def _reset(self):
        """
        Reset internal state after an episode is complete.
        """
        if self.action_noise is not None:
            self.action_noise.reset()
        if self.param_noise is not None:
            self.sess.run(self.perturb_policy_ops, feed_dict={
                self.param_noise_stddev: self.param_noise.current_stddev,
            })

    def learn(self, total_timesteps, callback=None, seed=None, log_interval=100):
        with SetVerbosity(self.verbose):
            self._setup_learn(seed)

            rank = MPI.COMM_WORLD.Get_rank()
            # we assume symmetric actions.
            assert np.all(np.abs(self.env.action_space.low) == self.env.action_space.high)
            max_action = self.env.action_space.high
            logger.log('scaling actions by {} before executing in env'.format(max_action))
            logger.log('Using agent with the following configuration:')
            logger.log(str(self.__dict__.items()))

            eval_episode_rewards_history = deque(maxlen=100)
            episode_rewards_history = deque(maxlen=100)
            with self.sess.as_default(), self.graph.as_default():
                # Prepare everything.
                self._reset()
                obs = self.env.reset()
                eval_obs = None
                if self.eval_env is not None:
                    eval_obs = self.eval_env.reset()
                episode_reward = 0.
                episode_step = 0
                episodes = 0
                step = 0
                total_steps = 0

                start_time = time.time()

                epoch_episode_rewards = []
                epoch_episode_steps = []
                epoch_actor_losses = []
                epoch_critic_losses = []
                epoch_adaptive_distances = []
                eval_episode_rewards = []
                eval_qs = []
                epoch_actions = []
                epoch_qs = []
                epoch_episodes = 0
                epoch = 0
                while True:
                    for _ in range(log_interval):
                        # Perform rollouts.
                        for _ in range(self.nb_rollout_steps):
                            if total_steps >= total_timesteps:
                                return self

                            # Predict next action.
                            action, q_value = self._policy(obs, apply_noise=True, compute_q=True)
                            assert action.shape == self.env.action_space.shape

                            # Execute next action.
                            if rank == 0 and self.render:
                                self.env.render()
                            assert max_action.shape == action.shape
                            # scale for execution in env (as far as DDPG is concerned, every action is in [-1, 1])
                            new_obs, reward, done, _ = self.env.step(max_action * action)
                            step += 1
                            total_steps += 1
                            if rank == 0 and self.render:
                                self.env.render()
                            episode_reward += reward
                            episode_step += 1

                            # Book-keeping.
                            epoch_actions.append(action)
                            epoch_qs.append(q_value)
                            self._store_transition(obs, action, reward, new_obs, done)
                            obs = new_obs
                            if callback is not None:
                                callback(locals(), globals())

                            if done:
                                # Episode done.
                                epoch_episode_rewards.append(episode_reward)
                                episode_rewards_history.append(episode_reward)
                                epoch_episode_steps.append(episode_step)
                                episode_reward = 0.
                                episode_step = 0
                                epoch_episodes += 1
                                episodes += 1

                                self._reset()
                                if not isinstance(self.env, VecEnv):
                                    obs = self.env.reset()

                        # Train.
                        epoch_actor_losses = []
                        epoch_critic_losses = []
                        epoch_adaptive_distances = []
                        for t_train in range(self.nb_train_steps):
                            # Adapt param noise, if necessary.
                            if self.memory.nb_entries >= self.batch_size and \
                                    t_train % self.param_noise_adaption_interval == 0:
                                distance = self._adapt_param_noise()
                                epoch_adaptive_distances.append(distance)

                            critic_loss, actor_loss = self._train_step()
                            epoch_critic_losses.append(critic_loss)
                            epoch_actor_losses.append(actor_loss)
                            self._update_target_net()

                        # Evaluate.
                        eval_episode_rewards = []
                        eval_qs = []
                        if self.eval_env is not None:
                            eval_episode_reward = 0.
                            for _ in range(self.nb_eval_steps):
                                if total_steps >= total_timesteps:
                                    if self.writer is not None:
                                        self.writer.add_graph(self.graph)
                                        self.writer.flush()
                                    return self

                                eval_action, eval_q = self._policy(eval_obs, apply_noise=False, compute_q=True)
                                # scale for execution in env (as far as DDPG is concerned, every action is in [-1, 1])
                                eval_obs, eval_r, eval_done, _ = self.eval_env.step(max_action * eval_action)
                                if self.render_eval:
                                    self.eval_env.render()
                                eval_episode_reward += eval_r

                                eval_qs.append(eval_q)
                                if eval_done:
                                    if not isinstance(self.env, VecEnv):
                                        eval_obs = self.eval_env.reset()
                                    eval_episode_rewards.append(eval_episode_reward)
                                    eval_episode_rewards_history.append(eval_episode_reward)
                                    eval_episode_reward = 0.

                    mpi_size = MPI.COMM_WORLD.Get_size()
                    # Log stats.
                    # XXX shouldn't call np.mean on variable length lists
                    duration = time.time() - start_time
                    stats = self._get_stats()
                    combined_stats = stats.copy()
                    combined_stats['rollout/return'] = np.mean(epoch_episode_rewards)
                    combined_stats['rollout/return_history'] = np.mean(episode_rewards_history)
                    combined_stats['rollout/episode_steps'] = np.mean(epoch_episode_steps)
                    combined_stats['rollout/actions_mean'] = np.mean(epoch_actions)
                    combined_stats['rollout/Q_mean'] = np.mean(epoch_qs)
                    combined_stats['train/loss_actor'] = np.mean(epoch_actor_losses)
                    combined_stats['train/loss_critic'] = np.mean(epoch_critic_losses)
                    if len(epoch_adaptive_distances) != 0:
                        combined_stats['train/param_noise_distance'] = np.mean(epoch_adaptive_distances)
                    combined_stats['total/duration'] = duration
                    combined_stats['total/steps_per_second'] = float(step) / float(duration)
                    combined_stats['total/episodes'] = episodes
                    combined_stats['rollout/episodes'] = epoch_episodes
                    combined_stats['rollout/actions_std'] = np.std(epoch_actions)
                    # Evaluation statistics.
                    if self.eval_env is not None:
                        combined_stats['eval/return'] = eval_episode_rewards
                        combined_stats['eval/return_history'] = np.mean(eval_episode_rewards_history)
                        combined_stats['eval/Q'] = eval_qs
                        combined_stats['eval/episodes'] = len(eval_episode_rewards)

                    def as_scalar(scalar):
                        """
                        check and return the input if it is a scalar, otherwise raise ValueError

                        :param scalar: (Any) the object to check
                        :return: (Number) the scalar if x is a scalar
                        """
                        if isinstance(scalar, np.ndarray):
                            assert scalar.size == 1
                            return scalar[0]
                        elif np.isscalar(scalar):
                            return scalar
                        else:
                            raise ValueError('expected scalar, got %s' % scalar)

                    combined_stats_sums = MPI.COMM_WORLD.allreduce(
                        np.array([as_scalar(x) for x in combined_stats.values()]))
                    combined_stats = {k: v / mpi_size for (k, v) in zip(combined_stats.keys(), combined_stats_sums)}

                    # Total statistics.
                    combined_stats['total/epochs'] = epoch + 1
                    combined_stats['total/steps'] = step

                    for key in sorted(combined_stats.keys()):
                        logger.record_tabular(key, combined_stats[key])
                    logger.dump_tabular()
                    logger.info('')
                    logdir = logger.get_dir()
                    if rank == 0 and logdir:
                        if hasattr(self.env, 'get_state'):
                            with open(os.path.join(logdir, 'env_state.pkl'), 'wb') as file_handler:
                                pickle.dump(self.env.get_state(), file_handler)
                        if self.eval_env and hasattr(self.eval_env, 'get_state'):
                            with open(os.path.join(logdir, 'eval_env_state.pkl'), 'wb') as file_handler:
                                pickle.dump(self.eval_env.get_state(), file_handler)

    def predict(self, observation, state=None, mask=None):
        observation = np.array(observation).reshape(self.observation_space.shape)

        action, _ = self._policy(observation, apply_noise=False, compute_q=True)
        if self._vectorize_action:
            return [action], [None]
        else:
            return action, None

    def action_probability(self, observation, state=None, mask=None):
        # here there are no action probabilities, as DDPG is continuous
        if self._vectorize_action:
            return self.sess.run(self.policy_tf.policy_proba, feed_dict={self.obs_train: observation})
        else:
            return self.sess.run(self.policy_tf.policy_proba, feed_dict={self.obs_train: observation})[0]

    def save(self, save_path):
        data = {
            "observation_space": self.observation_space,
            "action_space": self.action_space,
            "nb_eval_steps": self.nb_eval_steps,
            "param_noise_adaption_interval": self.param_noise_adaption_interval,
            "nb_train_steps": self.nb_train_steps,
            "nb_rollout_steps": self.nb_rollout_steps,
            "verbose": self.verbose,
            "param_noise": self.param_noise,
            "action_noise": self.action_noise,
            "gamma": self.gamma,
            "tau": self.tau,
            "normalize_returns": self.normalize_returns,
            "enable_popart": self.enable_popart,
            "normalize_observations": self.normalize_observations,
            "batch_size": self.batch_size,
            "observation_range": self.observation_range,
            "action_range": self.action_range,
            "return_range": self.return_range,
            "critic_l2_reg": self.critic_l2_reg,
            "actor_lr": self.actor_lr,
            "critic_lr": self.critic_lr,
            "clip_norm": self.clip_norm,
            "reward_scale": self.reward_scale,
            "layer_norm": self.layer_norm,
            "memory_limit": self.memory_limit,
            "policy": self.policy,
            "memory_policy": self.memory_policy,
            "n_envs": self.n_envs,
            "_vectorize_action": self._vectorize_action
        }

        params = self.sess.run(self.params)

        self._save_to_file(save_path, data=data, params=params)

    @classmethod
    def load(cls, load_path, env=None, **kwargs):
        data, params = cls._load_from_file(load_path)

        model = cls(None, env, _init_setup_model=False)
        model.__dict__.update(data)
        model.__dict__.update(kwargs)
        model.set_env(env)
        model.setup_model()

        restores = []
        for param, loaded_p in zip(model.params, params):
            restores.append(param.assign(loaded_p))
        model.sess.run(restores)

        return model<|MERGE_RESOLUTION|>--- conflicted
+++ resolved
@@ -156,6 +156,7 @@
     :param layer_norm: (bool) enable layer normalization for the policies
     :param memory_limit: (int) the max number of transitions to store
     :param verbose: (int) the verbosity level: 0 none, 1 training information, 2 tensorflow debug
+    :param tensorboard_log: (str) the log location for tensorboard (if None, no logging)
     :param _init_setup_model: (bool) Whether or not to build the network at the creation of the instance
     """
 
@@ -165,49 +166,8 @@
                  param_noise_adaption_interval=50, normalize_returns=False, enable_popart=False,
                  observation_range=(-5., 5.), critic_l2_reg=0., return_range=(-np.inf, np.inf), actor_lr=1e-4,
                  critic_lr=1e-3, clip_norm=None, reward_scale=1., render=False, render_eval=False, layer_norm=True,
-<<<<<<< HEAD
                  memory_limit=100, verbose=0, tensorboard_log=None, _init_setup_model=True):
-        """
-        Deep Deterministic Policy Gradien (DDPG) model
-
-        DDPG: https://arxiv.org/pdf/1509.02971.pdf
-
-        :param policy: (ActorCriticPolicy) the policy
-        :param env: (Gym environment or str) The environment to learn from (if registered in Gym, can be str)
-        :param gamma: (float) the discount rate
-        :param memory_policy: (Memory) the replay buffer (if None, default to baselines.ddpg.memory.Memory)
-        :param eval_env: (Gym Environment) the evaluation environment (can be None)
-        :param nb_train_steps: (int) the number of training steps
-        :param nb_rollout_steps: (int) the number of rollout steps
-        :param nb_eval_steps: (int) the number of evalutation steps
-        :param param_noise: (AdaptiveParamNoiseSpec) the parameter noise type (can be None)
-        :param action_noise: (ActionNoise) the action noise type (can be None)
-        :param param_noise_adaption_interval: (int) apply param noise every N steps
-        :param tau: (float) the soft update coefficient (keep old values, between 0 and 1)
-        :param normalize_returns: (bool) should the critic output be normalized
-        :param enable_popart: (bool) enable pop-art normalization of the critic output
-            (https://arxiv.org/pdf/1602.07714.pdf)
-        :param normalize_observations: (bool) should the observation be normalized
-        :param batch_size: (int) the size of the batch for learning the policy
-        :param observation_range: (tuple) the bounding values for the observation
-        :param action_range: (tuple) the bounding values for the actions
-        :param return_range: (tuple) the bounding values for the critic output
-        :param critic_l2_reg: (float) l2 regularizer coefficient
-        :param actor_lr: (float) the actor learning rate
-        :param critic_lr: (float) the critic learning rate
-        :param clip_norm: (float) clip the gradients (disabled if None)
-        :param reward_scale: (float) the value the reward should be scaled by
-        :param render: (bool) enable rendering of the environment
-        :param render_eval: (bool) enable rendering of the evalution environment
-        :param layer_norm: (bool) enable layer normalization for the policies
-        :param memory_limit: (int) the max number of transitions to store
-        :param verbose: (int) the verbosity level: 0 none, 1 training information, 2 tensorflow debug
-        :param tensorboard_log: (str) the log location for tensorboard (if None, no logging)
-        :param _init_setup_model: (bool) Whether or not to build the network at the creation of the instance
-        """
-=======
-                 memory_limit=100, verbose=0, _init_setup_model=True):
->>>>>>> 0b128fdc
+
         super(DDPG, self).__init__(policy=policy, env=env, requires_vec_env=False, verbose=verbose)
 
         # Parameters.
